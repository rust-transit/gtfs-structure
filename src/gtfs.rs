use crate::objects::*;
use crate::{Error, RawGtfs};
use chrono::prelude::NaiveDate;
use chrono::Duration;
use language_tags::LanguageTag;
use std::collections::{HashMap, HashSet};
use std::convert::TryFrom;
use std::sync::Arc;

/// Data structure with all the GTFS objects
///
/// This structure is easier to use than the [RawGtfs] structure as some relationships are parsed to be easier to use.
///
/// If you want to configure the behaviour (e.g. skipping : [StopTime] or [Shape]), see [crate::GtfsReader] for more personalisation
///
/// This is probably the entry point you want to use:
/// ```
/// let gtfs = gtfs_structures::Gtfs::new("fixtures/zips/gtfs.zip")?;
/// assert_eq!(gtfs.stops.len(), 5);
/// # Ok::<(), gtfs_structures::error::Error>(())
/// ```
///
/// The [StopTime] are accessible from the [Trip]
#[derive(Default)]
pub struct Gtfs {
    /// Time needed to read and parse the archive in milliseconds
    pub read_duration: i64,
    /// All Calendar by `service_id`
    pub calendar: HashMap<String, Calendar>,
    /// All calendar dates grouped by service_id
    pub calendar_dates: HashMap<String, Vec<CalendarDate>>,
    /// All stop by `stop_id`. Stops are in an [Arc] because they are also referenced by each [StopTime]
    pub stops: HashMap<String, Arc<Stop>>,
    /// All routes by `route_id`
    pub routes: HashMap<String, Route>,
    /// All trips by `trip_id`
    pub trips: HashMap<String, Trip>,
    /// All agencies. They can not be read by `agency_id`, as it is not a required field
    pub agencies: Vec<Agency>,
    /// All shapes by shape_id
    pub shapes: HashMap<String, Vec<Shape>>,
    /// All fare attributes by `fare_id`
    pub fare_attributes: HashMap<String, FareAttribute>,
    /// All fare rules by `fare_id`
    pub fare_rules: HashMap<String, Vec<FareRule>>,
    /// All feed information. There is no identifier
    pub feed_info: Vec<FeedInfo>,
    /// List of possible localisations from this file
    pub avaliable_languages: Vec<LanguageTag>,
    pub translations: HashMap<TranslationLookup, String>,
    pub possible_translations: Vec<(TranslatableField, LanguageTag)>,
}

impl TryFrom<RawGtfs> for Gtfs {
    type Error = Error;
    /// Tries to build a [Gtfs] from a [RawGtfs]
    ///
    /// It might fail if some mandatory files couldn’t be read or if there are references to other objects that are invalid.
    fn try_from(raw: RawGtfs) -> Result<Gtfs, Error> {
        let stops = Self::to_stop_map(
            raw.stops?,
            raw.transfers.unwrap_or_else(|| Ok(Vec::new()))?,
            raw.pathways.unwrap_or(Ok(Vec::new()))?,
        )?;
        let frequencies = raw.frequencies.unwrap_or_else(|| Ok(Vec::new()))?;
        let trips = Self::create_trips(raw.trips?, raw.stop_times?, frequencies, &stops)?;

        let translations = Self::to_translations(
            raw.translations.unwrap_or_else(|| Ok(Vec::new()))?,
        );

        let mut avaliable_languages: HashSet<LanguageTag> = HashSet::new();

        for summary_item in translations.1.iter() {
           avaliable_languages.insert(summary_item.1.clone());
        }

        let avaliable_languages = avaliable_languages.into_iter().collect::<Vec<LanguageTag>>();

        let mut fare_rules = HashMap::<String, Vec<FareRule>>::new();
        for f in raw.fare_rules.unwrap_or_else(|| Ok(Vec::new()))? {
            (*fare_rules.entry(f.fare_id.clone()).or_default()).push(f);
        }

        Ok(Gtfs {
            stops,
            routes: Self::to_map(raw.routes?),
            trips,
            agencies: raw.agencies?,
<<<<<<< HEAD
            shapes: Self::to_shape_map(raw.shapes.unwrap_or_else(|| Ok(Vec::new()))?),
            fare_attributes: Self::to_map(raw.fare_attributes.unwrap_or_else(|| Ok(Vec::new()))?),
=======
            shapes: to_shape_map(raw.shapes.unwrap_or_else(|| Ok(Vec::new()))?),
            fare_attributes: to_map(raw.fare_attributes.unwrap_or_else(|| Ok(Vec::new()))?),
            fare_rules,
>>>>>>> 9d3169a4
            feed_info: raw.feed_info.unwrap_or_else(|| Ok(Vec::new()))?,
            calendar: Self::to_map(raw.calendar.unwrap_or_else(|| Ok(Vec::new()))?),
            calendar_dates: Self::to_calendar_dates(
                raw.calendar_dates.unwrap_or_else(|| Ok(Vec::new()))?,
            ),
            avaliable_languages: avaliable_languages,
            possible_translations: translations.1,
            translations: translations.0,
            read_duration: raw.read_duration,
        })
    }
}

impl Gtfs {
    /// Prints on stdout some basic statistics about the GTFS file (numbers of elements for each object). Mostly to be sure that everything was read
    pub fn print_stats(&self) {
        println!("GTFS data:");
        println!("  Read in {} ms", self.read_duration);
        println!("  Stops: {}", self.stops.len());
        println!("  Routes: {}", self.routes.len());
        println!("  Trips: {}", self.trips.len());
        println!("  Agencies: {}", self.agencies.len());
        println!("  Shapes: {}", self.shapes.len());
        println!("  Fare attributes: {}", self.fare_attributes.len());
        println!("  Feed info: {:?}", self.feed_info);
        println!("  Translatable Items: {:?}", self.translations.len());
        println!("  Avaliable Languages: {:?}", self.avaliable_languages);
    }

    /// Reads from an url (if starts with `"http"`), or a local path (either a directory or zipped file)
    ///
    /// To read from an url, build with read-url feature
    /// See also [Gtfs::from_url] and [Gtfs::from_path] if you don’t want the library to guess
    pub fn new(gtfs: &str) -> Result<Gtfs, Error> {
        RawGtfs::new(gtfs).and_then(Gtfs::try_from)
    }

    /// Reads the GTFS from a local zip archive or local directory
    pub fn from_path<P>(path: P) -> Result<Gtfs, Error>
    where
        P: AsRef<std::path::Path> + std::fmt::Display,
    {
        RawGtfs::from_path(path).and_then(Gtfs::try_from)
    }

    /// Reads the GTFS from a remote url
    ///
    /// The library must be built with the read-url feature
    #[cfg(feature = "read-url")]
    pub fn from_url<U: reqwest::IntoUrl>(url: U) -> Result<Gtfs, Error> {
        RawGtfs::from_url(url).and_then(Gtfs::try_from)
    }

    /// Asynchronously reads the GTFS from a remote url
    ///
    /// The library must be built with the read-url feature
    #[cfg(feature = "read-url")]
    pub async fn from_url_async<U: reqwest::IntoUrl>(url: U) -> Result<Gtfs, Error> {
        RawGtfs::from_url_async(url).await.and_then(Gtfs::try_from)
    }

    /// Reads for any object implementing [std::io::Read] and [std::io::Seek]
    ///
    /// Mostly an internal function that abstracts reading from an url or local file
    pub fn from_reader<T: std::io::Read + std::io::Seek>(reader: T) -> Result<Gtfs, Error> {
        RawGtfs::from_reader(reader).and_then(Gtfs::try_from)
    }

    /// For a given a `service_id` and a starting date returns all the following day offset the vehicle runs
    ///
    /// For instance if the `start_date` is 2021-12-20, `[0, 4]` means that the vehicle will run the 20th and 24th
    ///
    /// It will consider use both [Calendar] and [CalendarDate] (both added and removed)
    pub fn trip_days(&self, service_id: &str, start_date: NaiveDate) -> Vec<u16> {
        let mut result = Vec::new();

        // Handle services given by specific days and exceptions
        let mut removed_days = HashSet::new();
        for extra_day in self
            .calendar_dates
            .get(service_id)
            .iter()
            .flat_map(|e| e.iter())
        {
            let offset = extra_day.date.signed_duration_since(start_date).num_days();
            if offset >= 0 {
                if extra_day.exception_type == Exception::Added {
                    result.push(offset as u16);
                } else if extra_day.exception_type == Exception::Deleted {
                    removed_days.insert(offset);
                }
            }
        }

        if let Some(calendar) = self.calendar.get(service_id) {
            let total_days = calendar
                .end_date
                .signed_duration_since(start_date)
                .num_days();
            for days_offset in 0..=total_days {
                let current_date = start_date + Duration::days(days_offset);

                if calendar.start_date <= current_date
                    && calendar.end_date >= current_date
                    && calendar.valid_weekday(current_date)
                    && !removed_days.contains(&days_offset)
                {
                    result.push(days_offset as u16);
                }
            }
        }

        result
    }

    /// Gets a [Stop] by its `stop_id`
    pub fn get_stop<'a>(&'a self, id: &str) -> Result<&'a Stop, Error> {
        match self.stops.get(id) {
            Some(stop) => Ok(stop),
            None => Err(Error::ReferenceError(id.to_owned())),
        }
    }

    /// Gets a [Trip] by its `trip_id`
    pub fn get_trip<'a>(&'a self, id: &str) -> Result<&'a Trip, Error> {
        self.trips
            .get(id)
            .ok_or_else(|| Error::ReferenceError(id.to_owned()))
    }

    /// Gets a [Route] by its `route_id`
    pub fn get_route<'a>(&'a self, id: &str) -> Result<&'a Route, Error> {
        self.routes
            .get(id)
            .ok_or_else(|| Error::ReferenceError(id.to_owned()))
    }

    /// Gets a [Calendar] by its `service_id`
    pub fn get_calendar<'a>(&'a self, id: &str) -> Result<&'a Calendar, Error> {
        self.calendar
            .get(id)
            .ok_or_else(|| Error::ReferenceError(id.to_owned()))
    }

    /// Gets all [CalendarDate] of a `service_id`
    pub fn get_calendar_date<'a>(&'a self, id: &str) -> Result<&'a Vec<CalendarDate>, Error> {
        self.calendar_dates
            .get(id)
            .ok_or_else(|| Error::ReferenceError(id.to_owned()))
    }

    /// Gets all [Shape] points of a `shape_id`
    pub fn get_shape<'a>(&'a self, id: &str) -> Result<&'a Vec<Shape>, Error> {
        self.shapes
            .get(id)
            .ok_or_else(|| Error::ReferenceError(id.to_owned()))
    }

    /// Gets a [FareAttribute] by its `fare_id`
    pub fn get_fare_attributes<'a>(&'a self, id: &str) -> Result<&'a FareAttribute, Error> {
        self.fare_attributes
            .get(id)
            .ok_or_else(|| Error::ReferenceError(id.to_owned()))
    }

    
    pub fn translate<T: Translatable + TranslateRecord>(&self, obj: &T, field: T::Fields, lang: &LanguageTag) -> Option<&str> {
            let record = obj.record_id();

            let key:TranslationKey = match record {
                RecordIdTypes::RecordSubId(sub_id) => TranslationKey::RecordSub((sub_id.0, sub_id.1)),
                RecordIdTypes::RecordId(id) => TranslationKey::Record(id)
            };

            let lookup_field: TranslatableField = field.clone().wrap_with_table();

            //according to the GTFS docs, record based translations take priority over value based translations.
            if let Some(translation) = self.translations.get(&TranslationLookup{
                language: lang.clone(),
                field: lookup_field.clone(),
                key: key
            }) {
               return Some(translation);
            }
            
            let value = obj.field_value_lookup(field);

            if let Some(value) = value {
                if let Some(translation) = self.translations.get(&TranslationLookup{
                    language: lang.clone(),
                    field: lookup_field,
                    key: TranslationKey::Value(value.to_string())
                }) {
                   return Some(translation);
                }
            }
            
            None
        }

    fn to_map<O: Id>(elements: impl IntoIterator<Item = O>) -> HashMap<String, O> {
        elements
            .into_iter()
            .map(|e| (e.id().to_owned(), e))
            .collect()
    }

    fn to_stop_map(
        stops: Vec<Stop>,
        raw_transfers: Vec<RawTransfer>,
        raw_pathways: Vec<RawPathway>,
    ) -> Result<HashMap<String, Arc<Stop>>, Error> {
        let mut stop_map: HashMap<String, Stop> =
            stops.into_iter().map(|s| (s.id.clone(), s)).collect();

        for transfer in raw_transfers {
            stop_map.get(&transfer.to_stop_id).ok_or_else(|| {
                let stop_id = &transfer.to_stop_id;
                Error::ReferenceError(format!("'{stop_id}' in transfers.txt"))
            })?;
            stop_map
                .entry(transfer.from_stop_id.clone())
                .and_modify(|stop| stop.transfers.push(StopTransfer::from(transfer)));
        }

        for pathway in raw_pathways {
            stop_map.get(&pathway.to_stop_id).ok_or_else(|| {
                let stop_id = &pathway.to_stop_id;
                Error::ReferenceError(format!("'{stop_id}' in pathways.txt"))
            })?;
            stop_map
                .entry(pathway.from_stop_id.clone())
                .and_modify(|stop| stop.pathways.push(Pathway::from(pathway)));
        }

        let res = stop_map
            .into_iter()
            .map(|(i, s)| (i, Arc::new(s)))
            .collect();
        Ok(res)
    }

    fn to_shape_map(shapes: Vec<Shape>) -> HashMap<String, Vec<Shape>> {
        let mut res = HashMap::default();
        for s in shapes {
            let shape = res.entry(s.id.to_owned()).or_insert_with(Vec::new);
            shape.push(s);
        }
        // we sort the shape by it's pt_sequence
        for shapes in res.values_mut() {
            shapes.sort_by_key(|s| s.sequence);
        }

        res
    }

    fn to_calendar_dates(cd: Vec<CalendarDate>) -> HashMap<String, Vec<CalendarDate>> {
        let mut res = HashMap::default();
        for c in cd {
            let cal = res.entry(c.service_id.to_owned()).or_insert_with(Vec::new);
            cal.push(c);
        }
        res
    }

    fn table_and_field_to_enum(table_name: &str, field_name: &str) -> Option<TranslatableField> {
        match table_name {
            "agency" => {
                match field_name {
                    "agency_name" => Some(TranslatableField::Agency(AgencyFields::Name)),
                    "agency_url" => Some(TranslatableField::Agency(AgencyFields::Url)),
                    "agency_fare_url" => Some(TranslatableField::Agency(AgencyFields::FareUrl)),
                    _ => None
                  }
            },
            "areas" => {
                match field_name {
                    "area_name" => Some(TranslatableField::Areas(AreaFields::Name)),
                    _ => None
                  }
            },
            "routes" => {
                match field_name {
                    "route_long_name" => Some(TranslatableField::Routes(RouteFields::LongName)),
                    "route_short_name" => Some(TranslatableField::Routes(RouteFields::ShortName)),
                    "route_url" => Some(TranslatableField::Routes(RouteFields::Url)),
                    _ => None
                  }
            },
            "stop_times" => {
                match field_name {
                    "stop_headsign" => Some(TranslatableField::StopTimes(StopTimeFields::Headsign)),
                    _ => None
                  }
            },
            "stops" => {
                match field_name {
                    "stop_code" => Some(TranslatableField::Stops(StopFields::Code)),
                    "stop_name" => Some(TranslatableField::Stops(StopFields::Name)),
                    "tts_stop_name" => Some(TranslatableField::Stops(StopFields::TtsName)),
                    "stop_desc" => Some(TranslatableField::Stops(StopFields::Desc)),
                    "platform_code" => Some(TranslatableField::Stops(StopFields::PlatformCode)),
                    _ => None
                }
            },
            "trips" => {
                match field_name {
                    "trip_headsign" => Some(TranslatableField::Trips(TripFields::Headsign)),
                    "trip_short_name" => Some(TranslatableField::Trips(TripFields::ShortName)),
                    _ => None
                }
            },
            "calendar" => {
                match field_name {
                    "service_id" => Some(TranslatableField::Calendar(CalendarFields::ServiceId)),
                    _ => None
                }
            },
            "fare_products" => {
                match field_name {
                    "fare_product_name" => Some(TranslatableField::FareProducts(FareProductFields::ProductName)),
                    _ => None
                }
            },
            "feed_info" => {
                match field_name {
                    "feed_publisher_name" => Some(TranslatableField::FeedInfo(FeedInfoFields::PublisherName)),
                _ => None
                }
            }
            _ => None
        }
    }

    fn key_options_to_struct(record_id: Option<String>, record_sub_id: Option<String>, field_value: Option<String>) -> Option<TranslationKey> {
     //https://gtfs.org/schedule/reference/#translationstxt
     //If both referencing methods (record_id, record_sub_id) and field_value are used to translate the same value in 2 different rows, the translation provided with (record_id, record_sub_id) takes precedence.
       
     if record_id.is_some() && record_sub_id.is_some() {
        return Some(TranslationKey::RecordSub((record_id.unwrap(), record_sub_id.unwrap())));
    }

     if record_id.is_some() {
        return Some(TranslationKey::Record(record_id.unwrap()));
    }

       if field_value.is_some() {
           return Some(TranslationKey::Value(field_value.unwrap()));
       }

       None
    }

    fn to_translations(
        raw_translations: Vec<RawTranslation>,
    ) -> (
        //The translation table itself
        HashMap<TranslationLookup, String>,
        //This is the summary for the GTFS structure
        Vec<(TranslatableField, LanguageTag)>
    ) {
        let mut res:HashMap<TranslationLookup, String> = HashMap::new();
        let mut possible_translations:HashSet<(TranslatableField, LanguageTag)> = HashSet::new();

        for row in raw_translations {
            if let Ok(language_tag) = LanguageTag::parse(row.language.as_str()) {
            if let Some(field) = Self::table_and_field_to_enum(row.table_name.as_str(), row.field_name.as_str()) {
                if let Some(key) = Self::key_options_to_struct(row.record_id, row.record_sub_id, row.field_value) {
                    res.insert(TranslationLookup {
                        language: language_tag.clone(),
                        field: field.clone(),
                        key: key
                    }, row.translation);
                    possible_translations.insert((field, language_tag));
                }
            }
            
            }
        }

        (res, possible_translations.into_iter().collect::<Vec<(TranslatableField, LanguageTag)>>())
    }

    // Number of stoptimes to `pop` from the list before using shrink_to_fit to reduce the memory footprint
    // Hardcoded to what seems a sensible value, but if needed we could make this a parameter, feel free to open an issue if this could help
    const NB_STOP_TIMES_BEFORE_SHRINK: usize = 1_000_000;

    fn create_trips(
        raw_trips: Vec<RawTrip>,
        mut raw_stop_times: Vec<RawStopTime>,
        raw_frequencies: Vec<RawFrequency>,
        stops: &HashMap<String, Arc<Stop>>,
    ) -> Result<HashMap<String, Trip>, Error> {
        let mut trips = Self::to_map(raw_trips.into_iter().map(|rt| Trip {
            id: rt.id,
            service_id: rt.service_id,
            route_id: rt.route_id,
            stop_times: vec![],
            shape_id: rt.shape_id,
            trip_headsign: rt.trip_headsign,
            trip_short_name: rt.trip_short_name,
            direction_id: rt.direction_id,
            block_id: rt.block_id,
            wheelchair_accessible: rt.wheelchair_accessible,
            bikes_allowed: rt.bikes_allowed,
            frequencies: vec![],
        }));

        let mut st_idx = 0;
        while let Some(s) = raw_stop_times.pop() {
            st_idx += 1;
            let trip = &mut trips
                .get_mut(&s.trip_id)
                .ok_or_else(|| Error::ReferenceError(s.trip_id.to_string()))?;
            let stop = stops
                .get(&s.stop_id)
                .ok_or_else(|| Error::ReferenceError(s.stop_id.to_string()))?;
            trip.stop_times.push(StopTime::from(s, Arc::clone(stop)));
            if st_idx % Self::NB_STOP_TIMES_BEFORE_SHRINK == 0 {
                raw_stop_times.shrink_to_fit();
            }
        }

        for trip in &mut trips.values_mut() {
            trip.stop_times
                .sort_by(|a, b| a.stop_sequence.cmp(&b.stop_sequence));
        }

        for f in raw_frequencies {
            let trip = &mut trips
                .get_mut(&f.trip_id)
                .ok_or_else(|| Error::ReferenceError(f.trip_id.to_string()))?;
            trip.frequencies.push(Frequency::from(&f));
        }

        Ok(trips)
    }
}<|MERGE_RESOLUTION|>--- conflicted
+++ resolved
@@ -87,14 +87,9 @@
             routes: Self::to_map(raw.routes?),
             trips,
             agencies: raw.agencies?,
-<<<<<<< HEAD
-            shapes: Self::to_shape_map(raw.shapes.unwrap_or_else(|| Ok(Vec::new()))?),
-            fare_attributes: Self::to_map(raw.fare_attributes.unwrap_or_else(|| Ok(Vec::new()))?),
-=======
             shapes: to_shape_map(raw.shapes.unwrap_or_else(|| Ok(Vec::new()))?),
             fare_attributes: to_map(raw.fare_attributes.unwrap_or_else(|| Ok(Vec::new()))?),
             fare_rules,
->>>>>>> 9d3169a4
             feed_info: raw.feed_info.unwrap_or_else(|| Ok(Vec::new()))?,
             calendar: Self::to_map(raw.calendar.unwrap_or_else(|| Ok(Vec::new()))?),
             calendar_dates: Self::to_calendar_dates(
