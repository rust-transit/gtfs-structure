--- conflicted
+++ resolved
@@ -1,7 +1,7 @@
 [package]
 description = "Read GTFS (public transit timetables) files"
 name = "gtfs-structures"
-version = "0.46.0"
+version = "0.47.0"
 authors = [
     "Tristram Gräbener <tristramg@gmail.com>",
     "Antoine Desbordes <antoine.desbordes@gmail.com>",
@@ -23,13 +23,8 @@
 chrono = "0.4.38"
 itertools = "0.14"
 sha2 = "0.10"
-<<<<<<< HEAD
-zip = "6.0"
+zip = { version = "6.0", default-features = false, features = ["deflate"] }
 thiserror = "2"
-=======
-zip = { version = "2.2", default-features = false, features = ["deflate"] }
-thiserror = "1"
->>>>>>> fda5a9ba
 rgb = "0.8"
 web-time = "1.1.0"
 
